--- conflicted
+++ resolved
@@ -1,10 +1,6 @@
 [package]
 name = "amtrak-gtfs-rt"
-<<<<<<< HEAD
 version = "0.2.0"
-=======
-version = "0.1.19"
->>>>>>> ff186930
 license = "AGPL-3.0"
 description = "Converts Amtrak Track-A-Train to valid GTFS-rt vehicle and trip information"
 edition = "2021"
@@ -24,13 +20,8 @@
 chrono = "0.4"
 chrono-tz = "0.8"
 geojson = "0.24"
-<<<<<<< HEAD
 gtfs-rt = "0.5"
 gtfs-structures = "0.41.2"
-=======
-gtfs-rt = "0.4"
-gtfs-structures = "0.41"
->>>>>>> ff186930
 openssl = "0.10"
 prost = "0.11"
 reqwest = {version = "0.11", features = ["gzip","brotli","rustls-tls","deflate","cookies","mime_guess"]}
